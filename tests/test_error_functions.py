# pylint: disable=redefined-outer-name
"""
Test different error functions as isolated units.
"""

from unittest import mock
from espei.optimizers.opt_mcmc import EmceeOptimizer
from espei.utils import database_symbols_to_fit
import numpy as np
import pytest
import pickle
import scipy.stats
from tinydb import where

from pycalphad import Database, Model, variables as v

from espei.paramselect import generate_parameters
from espei.error_functions import *
from espei.error_functions.equilibrium_thermochemical_error import calc_prop_differences
from espei.error_functions.zpf_error import calculate_zpf_driving_forces
from espei.error_functions.context import setup_context
from espei.utils import unpack_piecewise

from .fixtures import datasets_db
from .testing_data import *


def test_activity_error(datasets_db):
    """Test that activity error returns a correct result"""

    datasets_db.insert(CU_MG_EXP_ACTIVITY)

    dbf = Database(CU_MG_TDB)
    error = calculate_activity_error(dbf, ['CU','MG','VA'], list(dbf.phases.keys()), datasets_db, {}, {}, {})
    assert np.isclose(error, -257.41020886970756, rtol=1e-6)


def test_subsystem_activity_probability(datasets_db):
    """Test binary Cr-Ni data produces the same probability regardless of whether the main system is a binary or ternary."""

    datasets_db.insert(CR_NI_ACTIVITY)

    dbf_bin = Database(CR_NI_TDB)
    dbf_tern = Database(CR_FE_NI_TDB)
    phases = list(dbf_tern.phases.keys())

    # Truth
    bin_prob = calculate_activity_error(dbf_bin, ['CR','NI','VA'], phases, datasets_db, {}, {}, {})

    # Getting binary subsystem data explictly (from binary input)
    prob = calculate_activity_error(dbf_tern, ['CR','NI','VA'], phases, datasets_db, {}, {}, {})
    assert np.isclose(prob, bin_prob)

    # Getting binary subsystem from ternary input
    prob = calculate_activity_error(dbf_tern, ['CR', 'FE', 'NI', 'VA'], phases, datasets_db, {}, {}, {})
    assert np.isclose(prob, bin_prob)


def test_get_thermochemical_data_filters_invalid_sublattice_configurations(datasets_db):
    datasets_db.insert(CU_MG_HM_MIX_CUMG2_ANTISITE)

    dbf = Database(CU_MG_TDB)
    comps = ["CU", "MG", "VA"]
    phases = ["CUMG2"]
    thermochemical_data = get_thermochemical_data(dbf, comps, phases, datasets_db)
    print('thermochemical data:', thermochemical_data)
    assert thermochemical_data[0]["calculate_dict"]["values"].shape == (2,)

    error = calculate_non_equilibrium_thermochemical_probability(thermochemical_data)
    assert np.isclose(error, -14.28729)


def test_get_thermochemical_data_filters_configurations_when_all_configurations_are_invalid(datasets_db):
    datasets_db.insert(CU_MG_HM_MIX_CUMG2_ALL_INVALID)  # No valid configurations

    dbf = Database(CU_MG_TDB)
    comps = ["CU", "MG", "VA"]
    phases = ["CUMG2"]
    thermochemical_data = get_thermochemical_data(dbf, comps, phases, datasets_db)
    print('thermochemical data:', thermochemical_data)
    assert thermochemical_data[0]["calculate_dict"]["values"].shape == (0,)

    error = calculate_non_equilibrium_thermochemical_probability(thermochemical_data)
    assert np.isclose(error, 0)


def test_non_equilibrium_thermochemical_error_with_multiple_X_points(datasets_db):
    """Multiple composition datapoints in a dataset for a mixing phase should be successful."""
    datasets_db.insert(CU_MG_CPM_MIX_X_HCP_A3)

    dbf = Database(CU_MG_TDB)
    phases = list(dbf.phases.keys())
    comps = ['CU', 'MG', 'VA']
    thermochemical_data = get_thermochemical_data(dbf, comps, phases, datasets_db)
    error = calculate_non_equilibrium_thermochemical_probability(thermochemical_data)

    assert np.isclose(error, -4061.119001241541, rtol=1e-6)


def test_non_equilibrium_thermochemical_error_with_multiple_T_points(datasets_db):
    """Multiple temperature datapoints in a dataset for a stoichiometric comnpound should be successful."""
    datasets_db.insert(CU_MG_HM_MIX_T_CUMG2)

    dbf = Database(CU_MG_TDB)
    phases = list(dbf.phases.keys())
    comps = ['CU', 'MG', 'VA']
    thermochemical_data = get_thermochemical_data(dbf, comps, phases, datasets_db)
    error = calculate_non_equilibrium_thermochemical_probability(thermochemical_data)
    assert np.isclose(error,-14.287293263253728, rtol=1e-6)


def test_non_equilibrium_thermochemical_error_with_multiple_T_X_points(datasets_db):
    """Multiple temperature and composition datapoints in a dataset for a mixing phase should be successful."""
    datasets_db.insert(CU_MG_SM_MIX_T_X_FCC_A1)

    dbf = Database(CU_MG_TDB)
    phases = list(dbf.phases.keys())
    comps = ['CU', 'MG', 'VA']
    thermochemical_data = get_thermochemical_data(dbf, comps, phases, datasets_db)
    error = calculate_non_equilibrium_thermochemical_probability(thermochemical_data)
    assert np.isclose(float(error), -3282497.2380024833, rtol=1e-6)

def test_non_equilibrium_thermochemical_error_for_mixing_entropy_error_is_excess_only(datasets_db):
    """Tests that error in mixing entropy data is excess only (the ideal part is removed)."""
    # If this fails, make sure the ideal mixing contribution is removed.
    phase_models = {
        "components": ["AL", "B"],
        "phases": {
            "LIQUID" : {
                "sublattice_model": [["AL", "B"]],
                "sublattice_site_ratios": [1]
            },
            "FCC_A1" : {
                "sublattice_model": [["AL", "B"]],
                "sublattice_site_ratios": [1]
            }
        }
    }

    dataset_excess_mixing = {
        "components": ["AL", "B"],
        "phases": ["FCC_A1"],
        "solver": {
            "sublattice_site_ratios": [1],
            "sublattice_occupancies": [[[0.5, 0.5]]],
            "sublattice_configurations": [[["AL", "B"]]],
            "mode": "manual"
        },
        "conditions": {
            "P": 101325,
            "T": 298.15
        },
        "output": "SM_MIX",
        "values": [[[10]]],
        "excluded_model_contributions": ["idmix"]
    }
    datasets_db.insert(dataset_excess_mixing)

    dbf = generate_parameters(phase_models, datasets_db, 'SGTE91', 'linear')
    assert dbf.elements == {'AL', 'B'}
    assert set(dbf.phases.keys()) == {'LIQUID', 'FCC_A1'}
    assert len(dbf._parameters.search(where('parameter_type') == 'L')) == 1
    phases = list(dbf.phases.keys())
    comps = list(dbf.elements)

    # the error should be exactly 0 because we are only fitting to one point
    # the dataset is excess only
    zero_error_prob = scipy.stats.norm(loc=0, scale=0.2).logpdf(0.0)  # SM weight = 0.2
    # Explicitly pass parameters={} to not try fitting anything
    thermochemical_data = get_thermochemical_data(dbf, comps, phases, datasets_db, symbols_to_fit=[])
    error = calculate_non_equilibrium_thermochemical_probability(thermochemical_data)
    assert np.isclose(error, zero_error_prob, atol=1e-6)


def test_non_equilibrium_thermochemical_error_for_of_enthalpy_mixing(datasets_db):
    """Tests that error in mixing enthalpy data is calculated correctly"""
    phase_models = {
        "components": ["AL", "B"],
        "phases": {
            "LIQUID" : {
                "sublattice_model": [["AL", "B"]],
                "sublattice_site_ratios": [1]
            },
            "FCC_A1" : {
                "sublattice_model": [["AL", "B"]],
                "sublattice_site_ratios": [1]
            }
        }
    }

    dataset_excess_mixing = {
        "components": ["AL", "B"],
        "phases": ["FCC_A1"],
        "solver": {
            "sublattice_site_ratios": [1],
            "sublattice_occupancies": [[[0.5, 0.5]]],
            "sublattice_configurations": [[["AL", "B"]]],
            "mode": "manual"
        },
        "conditions": {
            "P": 101325,
            "T": 298.15
        },
        "output": "HM_MIX",
        "values": [[[10000]]],
        "excluded_model_contributions": ["idmix"]
    }
    datasets_db.insert(dataset_excess_mixing)

    dbf = generate_parameters(phase_models, datasets_db, 'SGTE91', 'linear')
    assert dbf.elements == {'AL', 'B'}
    assert set(dbf.phases.keys()) == {'LIQUID', 'FCC_A1'}
    assert len(dbf._parameters.search(where('parameter_type') == 'L')) == 1
    phases = list(dbf.phases.keys())
    comps = list(dbf.elements)

    # the error should be exactly 0 because we are only fitting to one point
    # the dataset is excess only
    zero_error_prob = scipy.stats.norm(loc=0, scale=500.0).logpdf(0.0)  # HM weight = 500
    # Explicitly pass parameters={} to not try fitting anything
    thermochemical_data = get_thermochemical_data(dbf, comps, phases, datasets_db, symbols_to_fit=[])
    error = calculate_non_equilibrium_thermochemical_probability(thermochemical_data)
    assert np.isclose(error, zero_error_prob, atol=1e-6)


def test_subsystem_non_equilibrium_thermochemcial_probability(datasets_db):
    """Test binary Cr-Ni data produces the same probability regardless of whether the main system is a binary or ternary."""

    datasets_db.insert(CR_NI_LIQUID_DATA)

    dbf_bin = Database(CR_NI_TDB)
    dbf_tern = Database(CR_FE_NI_TDB)
    phases = list(dbf_tern.phases.keys())

    # Truth
    thermochemical_data = get_thermochemical_data(dbf_bin, ['CR', 'NI', 'VA'], phases, datasets_db)
    bin_prob = calculate_non_equilibrium_thermochemical_probability(thermochemical_data)

    # Getting binary subsystem data explictly (from binary input)
    thermochemical_data = get_thermochemical_data(dbf_tern, ['CR', 'NI', 'VA'], phases, datasets_db)
    prob = calculate_non_equilibrium_thermochemical_probability(thermochemical_data)
    assert np.isclose(prob, bin_prob)

    # Getting binary subsystem from ternary input
    thermochemical_data = get_thermochemical_data(dbf_tern, ['CR', 'FE', 'NI', 'VA'], phases, datasets_db)
    prob = calculate_non_equilibrium_thermochemical_probability(thermochemical_data)
    assert np.isclose(prob, bin_prob)


def test_zpf_error_zero(datasets_db):
    """Test that sum of square ZPF errors returns 0 for an exactly correct result"""
    datasets_db.insert(CU_MG_DATASET_ZPF_ZERO_ERROR)

    dbf = Database(CU_MG_TDB)
    comps = ['CU','MG','VA']
    phases = list(dbf.phases.keys())

    # ZPF weight = 1 kJ and there are two points in the tieline
    zero_error_prob = 2 * scipy.stats.norm(loc=0, scale=1000.0).logpdf(0.0)

    zpf_data = get_zpf_data(dbf, comps, phases, datasets_db, {})
    error = calculate_zpf_error(zpf_data, np.array([]))
    assert np.isclose(error, zero_error_prob, rtol=1e-6)


def test_subsystem_zpf_probability(datasets_db):
    """Test binary Cr-Ni data produces the same probability regardless of whether the main system is a binary or ternary."""

    datasets_db.insert(CR_NI_ZPF_DATA)

    dbf_bin = Database(CR_NI_TDB)
    dbf_tern = Database(CR_FE_NI_TDB)
    phases = list(dbf_tern.phases.keys())

    # Truth
    zpf_data = get_zpf_data(dbf_bin, ['CR', 'NI', 'VA'], phases, datasets_db, {})
    bin_prob = calculate_zpf_error(zpf_data, np.array([]))

    # Getting binary subsystem data explictly (from binary input)
    zpf_data = get_zpf_data(dbf_tern, ['CR', 'NI', 'VA'], phases, datasets_db, {})
    prob = calculate_zpf_error(zpf_data, np.array([]))
    assert np.isclose(prob, bin_prob)

    # Getting binary subsystem from ternary input
    zpf_data = get_zpf_data(dbf_tern, ['CR', 'FE', 'NI', 'VA'], phases, datasets_db, {})
    prob = calculate_zpf_error(zpf_data, np.array([]))
    assert np.isclose(prob, bin_prob)


def test_zpf_error_species(datasets_db):
    """Tests that ZPF error works if a species is used."""

    # Note that the liquid is stabilized by the species for the equilibrium
    # used in the data. If the SPECIES is removed from the database (and LIQUID
    # constituents), then the resulting likelihood will NOT match this (and be
    # closer to 93, according to a test.)

    datasets_db.insert(LI_SN_ZPF_DATA)

    dbf = Database(LI_SN_TDB)
    comps = ['LI', 'SN']
    phases = list(dbf.phases.keys())

    # ZPF weight = 1 kJ and there are two points in the tieline
    zero_error_probability = 2 * scipy.stats.norm(loc=0, scale=1000.0).logpdf(0.0)

    zpf_data = get_zpf_data(dbf, comps, phases, datasets_db, {})
    exact_likelihood = calculate_zpf_error(zpf_data, approximate_equilibrium=False)
    assert np.isclose(exact_likelihood, zero_error_probability)
    approx_likelihood = calculate_zpf_error(zpf_data, approximate_equilibrium=True)
    # accept higher tolerance for approximate
    assert np.isclose(approx_likelihood, zero_error_probability, rtol=1e-4)


def test_zpf_error_equilibrium_failure(datasets_db):
    """Test that a target hyperplane producing NaN chemical potentials gives a driving force of zero."""
    datasets_db.insert(CU_MG_DATASET_ZPF_NAN_EQUILIBRIUM)

    dbf = Database(CU_MG_TDB)
    comps = ['CU','MG','VA']
    phases = list(dbf.phases.keys())

    # ZPF weight = 1 kJ and there are two points in the tieline
    zero_error_probability = 2 * scipy.stats.norm(loc=0, scale=1000.0).logpdf(0.0)
    zpf_data = get_zpf_data(dbf, comps, phases, datasets_db, {})

    with mock.patch('espei.error_functions.zpf_error.estimate_hyperplane', return_value=np.array([np.nan, np.nan])):
        exact_likelihood = calculate_zpf_error(zpf_data)
        assert np.isclose(exact_likelihood, zero_error_probability, rtol=1e-6)
        approx_likelihood = calculate_zpf_error(zpf_data)
        assert np.isclose(approx_likelihood, zero_error_probability, rtol=1e-6)


def test_zpf_error_works_for_stoichiometric_cmpd_tielines(datasets_db):
    """A stochimetric compound with approximate composition can be in the datasets and work"""
    datasets_db.insert(CU_MG_DATASET_ZPF_STOICH_COMPOUND)

    dbf = Database(CU_MG_TDB)
    comps = ['CU','MG']
    phases = list(dbf.phases.keys())

    # ZPF weight = 1 kJ and there are two points in the tieline
    zero_error_probability = 2 * scipy.stats.norm(loc=0, scale=1000.0).logpdf(0.0)

    zpf_data = get_zpf_data(dbf, comps, phases, datasets_db, {})
    exact_likelihood = calculate_zpf_error(zpf_data)
    assert np.isclose(exact_likelihood, zero_error_probability, rtol=1e-6)
    approx_likelihood = calculate_zpf_error(zpf_data)
    assert np.isclose(approx_likelihood, zero_error_probability, rtol=1e-6)


def test_non_equilibrium_thermochemcial_species(datasets_db):
    """Test species work for non-equilibrium thermochemical data."""

    datasets_db.insert(LI_SN_LIQUID_DATA)

    dbf = Database(LI_SN_TDB)
    phases = ['LIQUID']

    thermochemical_data = get_thermochemical_data(dbf, ['LI', 'SN'], phases, datasets_db)
    prob = calculate_non_equilibrium_thermochemical_probability(thermochemical_data)
    # Near zero error and non-zero error
    assert np.isclose(prob, (-7.13354663 + -22.43585011))


def test_equilibrium_thermochemcial_error_species(datasets_db):
    """Test species work for equilibrium thermochemical data."""

    datasets_db.insert(LI_SN_LIQUID_EQ_DATA)

    dbf = Database(LI_SN_TDB)
    phases = list(dbf.phases.keys())

    eqdata = get_equilibrium_thermochemical_data(dbf, ['LI', 'SN'], phases, datasets_db)
    # Thermo-Calc
    truth_values = np.array([0.0, -28133.588, -40049.995, 0.0])
    # Approximate
    errors_approximate, weights = calc_prop_differences(eqdata[0], np.array([]), True)
    # Looser tolerances because the equilibrium is approximate, note that this is pdens dependent
    assert np.all(np.isclose(errors_approximate, truth_values, atol=1e-5, rtol=1e-3))
    # Exact
    errors_exact, weights = calc_prop_differences(eqdata[0], np.array([]), False)
    assert np.all(np.isclose(errors_exact, truth_values, atol=1e-5))


def test_equilibrium_thermochemical_error_unsupported_property(datasets_db):
    """Test that an equilibrium property that is not explictly supported will work."""
    # This test specifically tests Curie temperature
    datasets_db.insert(CR_NI_LIQUID_EQ_TC_DATA)
    EXPECTED_VALUES = np.array([374.6625, 0.0, 0.0])  # the TC should be 374.6625 in both cases, but "values" are [0 and 382.0214], so the differences should be flipped.

    dbf = Database(CR_NI_TDB)
    phases = list(dbf.phases.keys())

    eqdata = get_equilibrium_thermochemical_data(dbf, ['CR', 'NI'], phases, datasets_db)
    errors_exact, weights = calc_prop_differences(eqdata[0], np.array([]))
    assert np.all(np.isclose(errors_exact, EXPECTED_VALUES, atol=1e-3))


def test_equilibrium_thermochemical_error_computes_correct_probability(datasets_db):
    """Integration test for equilibrium thermochemical error."""
    datasets_db.insert(CU_MG_EQ_HMR_LIQUID)
    dbf = Database(CU_MG_TDB)
    phases = list(dbf.phases.keys())

    # Test that errors update in response to changing parameters
    # no parameters
    eqdata = get_equilibrium_thermochemical_data(dbf, ['CU', 'MG'], phases, datasets_db)
    errors, weights = calc_prop_differences(eqdata[0], np.array([]))
    expected_vals = [-31626.6*0.5*0.5]
    assert np.all(np.isclose(errors, expected_vals))

    # VV0017 (LIQUID, L0)
    eqdata = get_equilibrium_thermochemical_data(dbf, ['CU', 'MG'], phases, datasets_db, parameters={'VV0017': -31626.6})
    # unchanged, should be the same as before
    errors, weights = calc_prop_differences(eqdata[0], np.array([-31626.6]))
    assert np.all(np.isclose(errors, [-31626.6*0.5*0.5]))
    # change to -40000
    errors, weights = calc_prop_differences(eqdata[0], np.array([-40000], np.float_))
    assert np.all(np.isclose(errors, [-40000*0.5*0.5]))


def test_driving_force_miscibility_gap(datasets_db):
    datasets_db.insert(A_B_DATASET_ALPHA)
    dbf = Database(A_B_REGULAR_SOLUTION_TDB)
    parameters = {"L_ALPHA": None}
    zpf_data = get_zpf_data(dbf, ["A", "B"], ["ALPHA"], datasets_db, parameters)

    # probability for zero error error with ZPF weight = 1000.0
    zero_error_prob = scipy.stats.norm(loc=0, scale=1000.0).logpdf(0.0)

    # Ideal solution case
    params = np.array([0.0])
    prob = calculate_zpf_error(zpf_data, parameters=params, approximate_equilibrium=False)
    assert np.isclose(prob, zero_error_prob)
    prob = calculate_zpf_error(zpf_data, parameters=params, approximate_equilibrium=True)
    assert np.isclose(prob, zero_error_prob)

    # Negative interaction case
    params = np.array([-10000.0])
    prob = calculate_zpf_error(zpf_data, parameters=params, approximate_equilibrium=False)
    assert np.isclose(prob, zero_error_prob)
    prob = calculate_zpf_error(zpf_data, parameters=params, approximate_equilibrium=True)
    assert np.isclose(prob, zero_error_prob)

    # Miscibility gap case
    params = np.array([10000.0])
    prob = calculate_zpf_error(zpf_data, parameters=params, approximate_equilibrium=False)
    # Remember these are log probabilities, so more negative means smaller probability and larger error
    assert prob < zero_error_prob
    prob = calculate_zpf_error(zpf_data, parameters=params, approximate_equilibrium=True)
    assert prob < zero_error_prob


def test_zpf_context_is_pickleable(datasets_db):
    """Test that the context for ZPF data is pickleable"""
    datasets_db.insert(CU_MG_DATASET_ZPF_ZERO_ERROR)
    dbf = Database(CU_MG_TDB)

    symbols_to_fit = database_symbols_to_fit(dbf)
    initial_guess = np.array([unpack_piecewise(dbf.symbols[s]) for s in symbols_to_fit])
    prior_dict = EmceeOptimizer.get_priors(None, symbols_to_fit, initial_guess)
    ctx = setup_context(dbf, datasets_db)
    ctx.update(prior_dict)

    ctx_pickle = pickle.dumps(ctx)
    ctx_unpickled = pickle.loads(ctx_pickle)

    regular_predict  = EmceeOptimizer.predict(initial_guess, **ctx)
    unpickle_predict = EmceeOptimizer.predict(initial_guess, **ctx_unpickled)
    assert np.isclose(regular_predict, unpickle_predict)


def test_activity_context_is_pickleable(datasets_db):
    """Test that the context for activity data is pickleable"""
    datasets_db.insert(CU_MG_EXP_ACTIVITY)
    dbf = Database(CU_MG_TDB)

    symbols_to_fit = database_symbols_to_fit(dbf)
    initial_guess = np.array([unpack_piecewise(dbf.symbols[s]) for s in symbols_to_fit])
    prior_dict = EmceeOptimizer.get_priors(None, symbols_to_fit, initial_guess)
    ctx = setup_context(dbf, datasets_db)
    ctx.update(prior_dict)

    ctx_pickle = pickle.dumps(ctx)
    ctx_unpickled = pickle.loads(ctx_pickle)

    regular_predict  = EmceeOptimizer.predict(initial_guess, **ctx)
    unpickle_predict = EmceeOptimizer.predict(initial_guess, **ctx_unpickled)
    assert np.isclose(regular_predict, unpickle_predict)


def test_non_equilibrium_thermochemical_context_is_pickleable(datasets_db):
    """Test that the context for non-equilibrium thermochemical data is pickleable"""
    datasets_db.insert(CU_MG_CPM_MIX_X_HCP_A3)
    datasets_db.insert(CU_MG_SM_MIX_T_X_FCC_A1)
    dbf = Database(CU_MG_TDB)

    symbols_to_fit = database_symbols_to_fit(dbf)
    initial_guess = np.array([unpack_piecewise(dbf.symbols[s]) for s in symbols_to_fit])
    prior_dict = EmceeOptimizer.get_priors(None, symbols_to_fit, initial_guess)
    ctx = setup_context(dbf, datasets_db)
    ctx.update(prior_dict)

    ctx_pickle = pickle.dumps(ctx)
    ctx_unpickled = pickle.loads(ctx_pickle)

    regular_predict  = EmceeOptimizer.predict(initial_guess, **ctx)
    unpickle_predict = EmceeOptimizer.predict(initial_guess, **ctx_unpickled)
    assert np.isclose(regular_predict, unpickle_predict)


def test_equilibrium_thermochemical_context_is_pickleable(datasets_db):
    """Test that the context for equilibrium thermochemical data is pickleable"""
    datasets_db.insert(CU_MG_EQ_HMR_LIQUID)
    dbf = Database(CU_MG_TDB)

    symbols_to_fit = database_symbols_to_fit(dbf)
    initial_guess = np.array([unpack_piecewise(dbf.symbols[s]) for s in symbols_to_fit])
    prior_dict = EmceeOptimizer.get_priors(None, symbols_to_fit, initial_guess)
    ctx = setup_context(dbf, datasets_db)
    ctx.update(prior_dict)

    ctx_pickle = pickle.dumps(ctx)
<<<<<<< HEAD
    ctx_unpickle = pickle.loads(ctx_pickle)


def test_zpf_error_for_prescribed_hyperplane_composition(datasets_db):
    """Test a dataset with __HYPERPLANE__ defined works"""
    datasets_db.insert(A_B_DATASET_ALPHA)
    dbf = Database(A_B_REGULAR_SOLUTION_TDB)  # Ideal solution case by default
    zpf_data = get_zpf_data(dbf, ["A", "B"], ["ALPHA"], datasets_db, {})
    driving_forces, weights = calculate_zpf_driving_forces(zpf_data)
    flat_driving_forces = np.asarray(driving_forces).flatten()
    assert len(flat_driving_forces) == 1
    assert np.isclose(flat_driving_forces[0], 0.0)


def test_zpf_error_hyperplane_with_null_phases(datasets_db):
    """Test typical use case of __HYPERPLANE__, where no phase compositions are defined."""
    datasets_db.insert(CU_MG_DATASET_ZPF_HYPERPLANE_TWOPHASE)
    dbf = Database(CU_MG_TDB)  # Ideal solution case by default
    zpf_data = get_zpf_data(dbf, ["CU", "MG"], list(dbf.phases.keys()), datasets_db, {})
    driving_forces, weights = calculate_zpf_driving_forces(zpf_data)
    flat_driving_forces = np.asarray(driving_forces).flatten()
    assert len(flat_driving_forces) == 2  # One for each vertex, HCP_A3 and CUMG2
    assert np.allclose(flat_driving_forces, [-18.05883506, -780.50836135])
=======
    ctx_unpickled = pickle.loads(ctx_pickle)

    regular_predict  = EmceeOptimizer.predict(initial_guess, **ctx)
    unpickle_predict = EmceeOptimizer.predict(initial_guess, **ctx_unpickled)
    assert np.isclose(regular_predict, unpickle_predict)
>>>>>>> b9bc9feb
<|MERGE_RESOLUTION|>--- conflicted
+++ resolved
@@ -522,8 +522,11 @@
     ctx.update(prior_dict)
 
     ctx_pickle = pickle.dumps(ctx)
-<<<<<<< HEAD
-    ctx_unpickle = pickle.loads(ctx_pickle)
+    ctx_unpickled = pickle.loads(ctx_pickle)
+
+    regular_predict  = EmceeOptimizer.predict(initial_guess, **ctx)
+    unpickle_predict = EmceeOptimizer.predict(initial_guess, **ctx_unpickled)
+    assert np.isclose(regular_predict, unpickle_predict)
 
 
 def test_zpf_error_for_prescribed_hyperplane_composition(datasets_db):
@@ -545,11 +548,4 @@
     driving_forces, weights = calculate_zpf_driving_forces(zpf_data)
     flat_driving_forces = np.asarray(driving_forces).flatten()
     assert len(flat_driving_forces) == 2  # One for each vertex, HCP_A3 and CUMG2
-    assert np.allclose(flat_driving_forces, [-18.05883506, -780.50836135])
-=======
-    ctx_unpickled = pickle.loads(ctx_pickle)
-
-    regular_predict  = EmceeOptimizer.predict(initial_guess, **ctx)
-    unpickle_predict = EmceeOptimizer.predict(initial_guess, **ctx_unpickled)
-    assert np.isclose(regular_predict, unpickle_predict)
->>>>>>> b9bc9feb
+    assert np.allclose(flat_driving_forces, [-18.05883506, -780.50836135])