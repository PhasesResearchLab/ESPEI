"""
The paramselect module handles automated parameter selection for linear models.


Automated Parameter Selection
End-members

Note: All magnetic parameters from literature for now.
Note: No fitting below 298 K (so neglect third law issues for now).
Note: Should use calculate(..., mode='numpy') for this step for performance reasons.

For each step, add one parameter at a time and compute AIC with max likelihood.

Cp - TlnT, T**2, T**-1, T**3 - 4 candidate models
(S and H only have one required parameter each -- will fit in full MCMC procedure)

Choose parameter set with best AIC score.

4. G (full MCMC) - all parameters selected at least once by above procedure

Choice of priors:

(const.): Normal(mean=0, sd=1e6)
T:        Normal(mean=0, sd=50)
TlnT:     Normal(mean=0, sd=20)
T**2:     Normal(mean=0, sd=10)
T**-1:    Normal(mean=0, sd=1e6)
T**3:     Normal(mean=0, sd=5)

Should we use the ridge regression method instead of MCMC for selection?
If we use zero-mean normally-distributed priors, we just construct
a diagonal weighting matrix like 1/variance, and it's actually
equivalent. (But much, much faster to calculate.)
But then how do we compute a model score?
We compute AIC from 2k - 2ln(L_max), where L_max is max likelihood and k is
the number of parameters. All we need, then, is our likelihood estimate.
How do we get that from the regression result?
1. Use lstsq (or ridge) to get parameter values at max likelihood (min error).
2. Plug parameter values into likelihood function to get L_max.
3. Compute AIC.
4. Choose model with minimum AIC.

Looks straightforward: see Tikhonov regularization on Wikipedia
I think we're okay on parameter correlations if we build the matrix correctly

If we do pinv method like ZKL suggested, it's like doing Bayesian regression
with uninformative priors. With bias of AIC toward complex models, I think doing regularization
with ridge regression is advisible.
"""
import pycalphad.variables as v
from pycalphad import binplot, calculate, equilibrium, Database, Model
from pycalphad.plot.utils import phase_legend
from pycalphad.core.sympydiff_utils import build_functions as compiled_build_functions
import pycalphad.refdata
from sklearn.linear_model import LinearRegression
import tinydb
import sympy
import numpy as np
import json
import re
import dask
from collections import OrderedDict, defaultdict
import itertools
import operator
import copy
from functools import reduce, partial
from datetime import datetime


# Mapping of energy polynomial coefficients to corresponding property coefficients
feature_transforms = {"CPM_FORM": lambda x: -v.T*sympy.diff(x, v.T, 2),
                      "CPM_MIX": lambda x: -v.T*sympy.diff(x, v.T, 2),
                      "CPM": lambda x: -v.T*sympy.diff(x, v.T, 2),
                      "SM_FORM": lambda x: -sympy.diff(x, v.T),
                      "SM_MIX": lambda x: -sympy.diff(x, v.T),
                      "SM": lambda x: -sympy.diff(x, v.T),
                      "HM_FORM": lambda x: x - v.T*sympy.diff(x, v.T),
                      "HM_MIX": lambda x: x - v.T*sympy.diff(x, v.T),
                      "HM": lambda x: x - v.T*sympy.diff(x, v.T)}

plot_mapping = {
    'T': 'Temperature (K)',
    'CPM': 'Heat Capacity (J/K-mol-atom)',
    'HM': 'Enthalpy (J/mol-atom)',
    'SM': 'Entropy (J/K-mol-atom)',
    'CPM_FORM': 'Heat Capacity of Formation (J/K-mol-atom)',
    'HM_FORM': 'Enthalpy of Formation (J/mol-atom)',
    'SM_FORM': 'Entropy of Formation (J/K-mol-atom)',
    'CPM_MIX': 'Heat Capacity of Mixing (J/K-mol-atom)',
    'HM_MIX': 'Enthalpy of Mixing (J/mol-atom)',
    'SM_MIX': 'Entropy of Mixing (J/K-mol-atom)'
}


def load_datasets(dataset_filenames):
    ds_database = tinydb.TinyDB(storage=tinydb.storages.MemoryStorage)
    for fname in dataset_filenames:
        with open(fname) as file_:
            try:
                ds_database.insert(json.load(file_))
            except ValueError as e:
                print('JSON Error in {}: {}'.format(fname, e))
    return ds_database


def canonical_sort_key(x):
    """
    Wrap strings in tuples so they'll sort.

    Parameters
    ==========
    x : sequence
    """
    return [tuple(i) if isinstance(i, (tuple, list)) else (i,) for i in x]


def canonicalize(configuration, equivalent_sublattices):
    """
    Sort a sequence with symmetry. This routine gives the sequence
    a deterministic ordering while respecting symmetry.

    Parameters
    ==========
    configuration : list
        Sublattice configuration to sort.
    equivalent_sublattices : set of set of int
        Indices of 'configuration' which should be equivalent by symmetry, i.e.,
        [[0, 4], [1, 2, 3]] means permuting elements 0 and 4, or 1, 2 and 3, respectively,
        has no effect on the equivalence of the sequence.

    Returns
    =======
    canonicalized : tuple
    """
    canonicalized = list(configuration)
    if equivalent_sublattices is not None:
        for subl in equivalent_sublattices:
            subgroup = sorted([configuration[idx] for idx in sorted(subl)], key=canonical_sort_key)
            for subl_idx, conf_idx in enumerate(sorted(subl)):
                if isinstance(subgroup[subl_idx], list):
                    canonicalized[conf_idx] = tuple(subgroup[subl_idx])
                else:
                    canonicalized[conf_idx] = subgroup[subl_idx]

    return _list_to_tuple(canonicalized)


def _symmetry_filter(x, config, symmetry):
    if x['mode'] == 'manual':
        if len(config) != len(x['sublattice_configurations'][0]):
            return False
        # If even one matches, it's a match
        # We do more filtering downstream
        for data_config in x['sublattice_configurations']:
            if canonicalize(config, symmetry) == canonicalize(data_config, symmetry):
                return True
    return False


def _get_data(comps, phase_name, configuration, symmetry, datasets, prop):
    configuration = list(configuration)
    desired_data = datasets.search((tinydb.where('output').test(lambda x: x in prop)) &
                                   (tinydb.where('components').test(lambda x: set(x).issubset(comps))) &
                                   (tinydb.where('solver').test(_symmetry_filter, configuration, symmetry)) &
                                   (tinydb.where('phases') == [phase_name]))
    # This seems to be necessary because the 'values' member does not modify 'datasets'
    # But everything else does!
    desired_data = copy.deepcopy(desired_data)
    #if len(desired_data) == 0:
    #    raise ValueError('No datasets for the system of interest containing {} were in \'datasets\''.format(prop))

    def recursive_zip(a, b):
        if isinstance(a, (list, tuple)) and isinstance(b, (list, tuple)):
            return list(recursive_zip(x, y) for x, y in zip(a, b))
        else:
            return list(zip(a, b))

    for idx, data in enumerate(desired_data):
        # Filter output values to only contain data for matching sublattice configurations
        matching_configs = np.array([(canonicalize(sblconf, symmetry) == canonicalize(configuration, symmetry))
                                     for sblconf in data['solver']['sublattice_configurations']])
        matching_configs = np.arange(len(data['solver']['sublattice_configurations']))[matching_configs]
        # Rewrite output values with filtered data
        desired_data[idx]['values'] = np.array(data['values'], dtype=np.float)[..., matching_configs]
        desired_data[idx]['solver']['sublattice_configurations'] = _list_to_tuple(np.array(data['solver']['sublattice_configurations'],
                                                                            dtype=np.object)[matching_configs].tolist())
        try:
            desired_data[idx]['solver']['sublattice_occupancies'] = np.array(data['solver']['sublattice_occupancies'],
                                                                             dtype=np.object)[matching_configs].tolist()
        except KeyError:
            pass
        # Filter out temperatures below 298.15 K (for now, until better refstates exist)
        temp_filter = np.atleast_1d(data['conditions']['T']) >= 298.15
        desired_data[idx]['conditions']['T'] = np.atleast_1d(data['conditions']['T'])[temp_filter]
        # Don't use data['values'] because we rewrote it above; not sure what 'data' references now
        desired_data[idx]['values'] = desired_data[idx]['values'][..., temp_filter, :]
    return desired_data


def _fit_parameters(feature_matrix, data_quantities, feature_tuple):
    """
    Solve Ax = b, where 'feature_matrix' is A and 'data_quantities' is b.

    Parameters
    ==========
    feature_matrix : ndarray (M*N)
        Regressor matrix
    data_quantities : ndarray (M,)
        Response vector
    feature_tuple : tuple
        Polynomial coefficient corresponding to each column of 'feature_matrix'

    Returns
    =======
    parameters : OrderedDict
       Maps 'feature_tuple' to fitted parameter value.
       If a coefficient is not used, it maps to zero.
    """
    # Now generate candidate models; add parameters one at a time
    model_scores = []
    results = np.zeros((len(feature_tuple), len(feature_tuple)))
    clf = LinearRegression(fit_intercept=False, normalize=True)
    for num_params in range(1, feature_matrix.shape[-1] + 1):
        current_matrix = feature_matrix[:, :num_params]
        clf.fit(current_matrix, data_quantities)
        # This may not exactly be the correct form for the likelihood
        # We're missing the "ridge" contribution here which could become relevant for sparse data
        rss = np.square(np.dot(current_matrix, clf.coef_) - data_quantities.astype(np.float)).sum()
        # Compute Aikaike Information Criterion
        # Form valid under assumption all sample variances are equal and unknown
        score = 2*num_params + current_matrix.shape[-2] * np.log(rss)
        model_scores.append(score)
        results[num_params - 1, :num_params] = clf.coef_
        print(feature_tuple[:num_params], 'rss:', rss, 'AIC:', score)
    #cov = EmpiricalCovariance(store_precision=False, assume_centered=False)
    #cov.fit(feature_matrix[:, :np.argmin(model_scores)+1], data_quantities)
    #print(cov.covariance_)
    return OrderedDict(zip(feature_tuple, results[np.argmin(model_scores), :]))


def _get_samples(desired_data):
    all_samples = []
    for data in desired_data:
        temperatures = np.atleast_1d(data['conditions']['T'])
        num_configs = np.array(data['solver'].get('sublattice_configurations'), dtype=np.object).shape[0]
        site_fractions = data['solver'].get('sublattice_occupancies', [[1]] * num_configs)
        site_fraction_product = [reduce(operator.mul, list(itertools.chain(*[np.atleast_1d(f) for f in fracs])), 1)
                                 for fracs in site_fractions]
        # TODO: Subtle sorting bug here, if the interactions aren't already in sorted order...
        interaction_product = []
        for fracs in site_fractions:
            interaction_product.append(float(reduce(operator.mul,
                                                    [f[0] - f[1] for f in fracs if isinstance(f, list) and len(f) == 2],
                                                    1)))
        if len(interaction_product) == 0:
            interaction_product = [0]
        comp_features = zip(site_fraction_product, interaction_product)
        all_samples.extend(list(itertools.product(temperatures, comp_features)))
    return all_samples


def _build_feature_matrix(prop, features, desired_data):
    transformed_features = sympy.Matrix([feature_transforms[prop](i) for i in features])
    all_samples = _get_samples(desired_data)
    feature_matrix = np.empty((len(all_samples), len(transformed_features)), dtype=np.float)
    feature_matrix[:, :] = [transformed_features.subs({v.T: temp, 'YS': compf[0],
                                                       'Z': compf[1]}).evalf()
                            for temp, compf in all_samples]
    return feature_matrix


def _endmembers_from_interaction(configuration):
    config = []
    for c in configuration:
        if isinstance(c, (list, tuple)):
            config.append(c)
        else:
            config.append([c])
    return list(itertools.product(*[tuple(c) for c in config]))


def _shift_reference_state(desired_data, feature_transform, fixed_model):
    "Shift data to a new common reference state."
    total_response = []
    for dataset in desired_data:
        values = np.asarray(dataset['values'], dtype=np.object)
        if dataset['solver'].get('sublattice_occupancies', None) is not None:
            value_idx = 0
            for occupancy, config in zip(dataset['solver']['sublattice_occupancies'],
                                         dataset['solver']['sublattice_configurations']):
                if dataset['output'].endswith('_FORM'):
                    pass
                elif dataset['output'].endswith('_MIX'):
                    values[..., value_idx] += feature_transform(fixed_model.models['ref'])
                    pass
                else:
                    raise ValueError('Unknown property to shift: {}'.format(dataset['output']))
                value_idx += 1
        total_response.append(values.flatten())
    return total_response


def sigfigs(x, n):
    if x != 0:
        return np.around(x, -(np.floor(np.log10(np.abs(x)))).astype(np.int) + (n - 1))
    else:
        return x


def fit_formation_energy(dbf, comps, phase_name, configuration, symmetry,
                         datasets, features=None):
    """
    Find suitable linear model parameters for the given phase.
    We do this by successively fitting heat capacities, entropies and
    enthalpies of formation, and selecting against criteria to prevent
    overfitting. The "best" set of parameters minimizes the error
    without overfitting.

    Parameters
    ==========
    dbf : Database
        Partially complete, so we know what degrees of freedom to fix.
    comps : list of str
        Names of the relevant components.
    phase_name : str
        Name of the desired phase for which the parameters will be found.
    configuration : ndarray
        Configuration of the sublattices for the fitting procedure.
    symmetry : set of set of int or None
        Symmetry of the sublattice configuration.
    datasets : tinydb of Dataset
        All the datasets desired to fit to.
    features : dict (optional)
        Maps "property" to a list of features for the linear model.
        These will be transformed from "GM" coefficients
        e.g., {"CPM_FORM": (v.T*sympy.log(v.T), v.T**2, v.T**-1, v.T**3)}

    Returns
    =======
    dict of feature: estimated value
    """
    if features is None:
        features = [("CPM_FORM", (v.T * sympy.log(v.T), v.T**2, v.T**-1, v.T**3)),
                    ("SM_FORM", (v.T,)),
                    ("HM_FORM", (sympy.S.One,))
                    ]
        features = OrderedDict(features)
    if any([isinstance(conf, (list, tuple)) for conf in configuration]):
        fitting_steps = (["CPM_FORM", "CPM_MIX"], ["SM_FORM", "SM_MIX"], ["HM_FORM", "HM_MIX"])
        # Product of all nonzero site fractions in all sublattices
        YS = sympy.Symbol('YS')
        # Product of all binary interaction terms
        Z = sympy.Symbol('Z')
        redlich_kister_features = (YS, YS*Z, YS*(Z**2), YS*(Z**3))
        for feature in features.keys():
            all_features = list(itertools.product(redlich_kister_features, features[feature]))
            features[feature] = [i[0]*i[1] for i in all_features]
        print('ENDMEMBERS FROM INTERACTION: '+str(_endmembers_from_interaction(configuration)))
    else:
        # We are only fitting an endmember; no mixing data needed
        fitting_steps = (["CPM_FORM"], ["SM_FORM"], ["HM_FORM"])

    parameters = {}
    for feature in features.values():
        for coef in feature:
            parameters[coef] = 0

    # These is our previously fit partial model
    # Subtract out all of these contributions (zero out reference state because these are formation properties)
    fixed_model = Model(dbf, comps, phase_name, parameters={'GHSER'+c.upper(): 0 for c in comps})
    fixed_model.models['idmix'] = 0
    fixed_portions = [0]

    moles_per_formula_unit = sympy.S(0)
    subl_idx = 0
    for num_sites, const in zip(dbf.phases[phase_name].sublattices, dbf.phases[phase_name].constituents):
        if 'VA' in const:
            moles_per_formula_unit += num_sites * (1 - v.SiteFraction(phase_name, subl_idx, 'VA'))
        else:
            moles_per_formula_unit += num_sites
        subl_idx += 1

    for desired_props in fitting_steps:
        desired_data = _get_data(comps, phase_name, configuration, symmetry, datasets, desired_props)
        print('{}: datasets found: {}'.format(desired_props, len(desired_data)))
        if len(desired_data) > 0:
            # We assume all properties in the same fitting step have the same features (but different ref states)
            feature_matrix = _build_feature_matrix(desired_props[0], features[desired_props[0]], desired_data)
            all_samples = _get_samples(desired_data)
            data_quantities = np.concatenate(_shift_reference_state(desired_data,
                                                                    feature_transforms[desired_props[0]],
                                                                    fixed_model),
                                             axis=-1)
            site_fractions = [_build_sitefractions(phase_name, ds['solver']['sublattice_configurations'],
                ds['solver'].get('sublattice_occupancies',
                                 np.ones((len(ds['solver']['sublattice_configurations']),
                                          len(ds['solver']['sublattice_configurations'][0])), dtype=np.float)))
                              for ds in desired_data for _ in ds['conditions']['T']]
            # Flatten list
            site_fractions = list(itertools.chain(*site_fractions))
            # Remove existing partial model contributions from the data
            data_quantities = data_quantities - feature_transforms[desired_props[0]](fixed_model.ast)
            # Subtract out high-order (in T) parameters we've already fit
            data_quantities = data_quantities - \
                feature_transforms[desired_props[0]](sum(fixed_portions)) / moles_per_formula_unit
            for sf, i in zip(site_fractions, data_quantities):
                missing_variables = sympy.S(i * moles_per_formula_unit).atoms(v.SiteFraction) - set(sf.keys())
                sf.update({x: 0. for x in missing_variables})
            # moles_per_formula_unit factor is here because our data is stored per-atom
            # but all of our fits are per-formula-unit
            data_quantities = [sympy.S(i * moles_per_formula_unit).xreplace(sf).xreplace({v.T: ixx[0]}).evalf()
                               for i, sf, ixx in zip(data_quantities, site_fractions, all_samples)]
            data_quantities = np.asarray(data_quantities, dtype=np.float)
            parameters.update(_fit_parameters(feature_matrix, data_quantities, features[desired_props[0]]))
            # Add these parameters to be fixed for the next fitting step
            fixed_portion = np.array(features[desired_props[0]], dtype=np.object)
            fixed_portion = np.dot(fixed_portion, [parameters[feature] for feature in features[desired_props[0]]])
            fixed_portions.append(fixed_portion)

    return parameters


def _translate_endmember_to_array(endmember, variables):
    site_fractions = sorted(variables, key=str)
    frac_array = np.zeros(len(site_fractions))
    for idx, component in enumerate(endmember):
        frac_array[site_fractions.index(v.SiteFraction(site_fractions[0].phase_name, idx, component))] = 1
    return frac_array


def _build_sitefractions(phase_name, sublattice_configurations, sublattice_occupancies):
    """
    Convert nested lists of sublattice configurations and occupancies to a list of dictionaries.
    The dictionaries map SiteFraction symbols to occupancy values. Note that zero occupancy
    site fractions will need to be added separately since the total degrees of freedom aren't
    known in this function.
    :param phase_name:
    :param sublattice_configurations:
    :param sublattice_occupancies:
    :return:
    """
    result = []
    for config, occ in zip(sublattice_configurations, sublattice_occupancies):
        sitefracs = {}
        config = [[c] if not isinstance(c, (list, tuple)) else c for c in config]
        occ = [[o] if not isinstance(o, (list, tuple)) else o for o in occ]
        if len(config) != len(occ):
            raise ValueError('Sublattice configuration length differs from occupancies')
        for sublattice_idx in range(len(config)):
            if isinstance(config[sublattice_idx], (list, tuple)) != isinstance(occ[sublattice_idx], (list, tuple)):
                raise ValueError('Sublattice configuration type differs from occupancies')
            if not isinstance(config[sublattice_idx], (list, tuple)):
                # This sublattice is fully occupied by one component
                sitefracs[v.SiteFraction(phase_name, sublattice_idx, config[sublattice_idx])] = occ[sublattice_idx]
            else:
                # This sublattice is occupied by multiple elements
                if len(config[sublattice_idx]) != len(occ[sublattice_idx]):
                    raise ValueError('Length mismatch in sublattice configuration')
                for comp, val in zip(config[sublattice_idx], occ[sublattice_idx]):
                    sitefracs[v.SiteFraction(phase_name, sublattice_idx, comp)] = val
        result.append(sitefracs)
    return result


def _compare_data_to_parameters(dbf, comps, phase_name, desired_data, mod, configuration, x, y):
    import matplotlib.pyplot as plt
    all_samples = np.array(_get_samples(desired_data), dtype=np.object)
    endpoints = _endmembers_from_interaction(configuration)
    interacting_subls = [c for c in _list_to_tuple(configuration) if isinstance(c, tuple)]
    disordered_config = False
    if (len(set(interacting_subls)) == 1) and (len(interacting_subls[0]) == 2):
        # This configuration describes all sublattices with the same two elements interacting
        # In general this is a high-dimensional space; just plot the diagonal to see the disordered mixing
        endpoints = [endpoints[0], endpoints[-1]]
        disordered_config = True
    fig = plt.figure(figsize=(9, 9))
    bar_chart = False
    bar_labels = []
    bar_data = []
    if y.endswith('_FORM'):
        # We were passed a Model object with zeroed out reference states
        yattr = y[:-5]
    else:
        yattr = y
    if len(endpoints) == 1:
        # This is an endmember so we can just compute T-dependent stuff
        temperatures = np.array([i[0] for i in all_samples], dtype=np.float)
        if temperatures.min() != temperatures.max():
            temperatures = np.linspace(temperatures.min(), temperatures.max(), num=100)
        else:
            # We only have one temperature: let's do a bar chart instead
            bar_chart = True
            temperatures = temperatures.min()
        endmember = _translate_endmember_to_array(endpoints[0], mod.ast.atoms(v.SiteFraction))[None, None]
        predicted_quantities = calculate(dbf, comps, [phase_name], output=yattr,
                                         T=temperatures, P=101325, points=endmember, model=mod, mode='numpy')
        if y == 'HM' and x == 'T':
            # Shift enthalpy data so that value at minimum T is zero
            predicted_quantities[yattr] -= predicted_quantities[yattr].sel(T=temperatures[0]).values.flatten()
        response_data = predicted_quantities[yattr].values.flatten()
        if not bar_chart:
            extra_kwargs = {}
            if len(response_data) < 10:
                extra_kwargs['markersize'] = 20
                extra_kwargs['marker'] = '.'
                extra_kwargs['linestyle'] = 'none'
                extra_kwargs['clip_on'] = False
            fig.gca().plot(temperatures, response_data,
                           label='This work', color='k', **extra_kwargs)
            fig.gca().set_xlabel(plot_mapping.get(x, x))
            fig.gca().set_ylabel(plot_mapping.get(y, y))
        else:
            bar_labels.append('This work')
            bar_data.append(response_data[0])
    elif len(endpoints) == 2:
        # Binary interaction parameter
        first_endpoint = _translate_endmember_to_array(endpoints[0], mod.ast.atoms(v.SiteFraction))
        second_endpoint = _translate_endmember_to_array(endpoints[1], mod.ast.atoms(v.SiteFraction))
        point_matrix = np.linspace(0, 1, num=100)[None].T * second_endpoint + \
            (1 - np.linspace(0, 1, num=100))[None].T * first_endpoint
        # TODO: Real temperature support
        point_matrix = point_matrix[None, None]
        predicted_quantities = calculate(dbf, comps, [phase_name], output=yattr,
                                         T=300, P=101325, points=point_matrix, model=mod, mode='numpy')
        response_data = predicted_quantities[yattr].values.flatten()
        if not bar_chart:
            extra_kwargs = {}
            if len(response_data) < 10:
                extra_kwargs['markersize'] = 20
                extra_kwargs['marker'] = '.'
                extra_kwargs['linestyle'] = 'none'
                extra_kwargs['clip_on'] = False
            fig.gca().plot(np.linspace(0, 1, num=100), response_data,
                           label='This work', color='k', **extra_kwargs)
            fig.gca().set_xlim((0, 1))
            fig.gca().set_xlabel(str(':'.join(endpoints[0])) + ' to ' + str(':'.join(endpoints[1])))
            fig.gca().set_ylabel(plot_mapping.get(y, y))
        else:
            bar_labels.append('This work')
            bar_data.append(response_data[0])
    else:
        raise NotImplementedError('No support for plotting configuration {}'.format(configuration))

    for data in desired_data:
        indep_var_data = None
        response_data = np.zeros_like(data['values'], dtype=np.float)
        if x == 'T' or x == 'P':
            indep_var_data = np.array(data['conditions'][x], dtype=np.float).flatten()
        elif x == 'Z':
            if disordered_config:
                # Take the second element of the first interacting sublattice as the coordinate
                # Because it's disordered all sublattices should be equivalent
                # TODO: Fix this to filter because we need to guarantee the plot points are disordered
                occ = data['solver']['sublattice_occupancies']
                subl_idx = np.nonzero([isinstance(c, (list, tuple)) for c in occ[0]])[0]
                if len(subl_idx) > 1:
                    subl_idx = int(subl_idx[0])
                else:
                    subl_idx = int(subl_idx)
                indep_var_data = [c[subl_idx][1] for c in occ]
            else:
                interactions = np.array([i[1][1] for i in _get_samples([data])], dtype=np.float)
                indep_var_data = 1 - (interactions+1)/2
            if y.endswith('_MIX') and data['output'].endswith('_FORM'):
                # All the _FORM data we have still has the lattice stability contribution
                # Need to zero it out to shift formation data to mixing
                mod_latticeonly = Model(dbf, comps, phase_name, parameters={'GHSER'+c.upper(): 0 for c in comps})
                mod_latticeonly.models = {key: value for key, value in mod_latticeonly.models.items()
                                          if key == 'ref'}
                temps = data['conditions'].get('T', 300)
                pressures = data['conditions'].get('P', 101325)
                points = _build_sitefractions(phase_name, data['solver']['sublattice_configurations'],
                                              data['solver']['sublattice_occupancies'])
                for point_idx in range(len(points)):
                    missing_variables = mod_latticeonly.ast.atoms(v.SiteFraction) - set(points[point_idx].keys())
                    # Set unoccupied values to zero
                    points[point_idx].update({key: 0 for key in missing_variables})
                    # Change entry to a sorted array of site fractions
                    points[point_idx] = list(OrderedDict(sorted(points[point_idx].items(), key=str)).values())
                points = np.array(points, dtype=np.float)
                # TODO: Real temperature support
                points = points[None, None]
                stability = calculate(dbf, comps, [phase_name], output=data['output'][:-5],
                                      T=temps, P=pressures, points=points,
                                      model=mod_latticeonly, mode='numpy')
                response_data -= stability[data['output'][:-5]].values

        response_data += np.array(data['values'], dtype=np.float)
        response_data = response_data.flatten()
        if not bar_chart:
            extra_kwargs = {}
            if len(response_data) < 10:
                extra_kwargs['markersize'] = 20
                extra_kwargs['marker'] = '.'
                extra_kwargs['linestyle'] = 'none'
                extra_kwargs['clip_on'] = False

            fig.gca().plot(indep_var_data, response_data, label=data.get('reference', None),
                           **extra_kwargs)
        else:
            bar_labels.append(data.get('reference', None))
            bar_data.append(response_data[0])
    if bar_chart:
        fig.gca().barh(0.02 * np.arange(len(bar_data)), bar_data,
                       color='k', height=0.01)
        endmember_title = ' to '.join([':'.join(i) for i in endpoints])
        fig.suptitle('{} (T = {} K)'.format(endmember_title, temperatures), fontsize=20)
        fig.gca().set_yticks(0.02 * np.arange(len(bar_data)))
        fig.gca().set_yticklabels(bar_labels, fontsize=20)
        # This bar chart is rotated 90 degrees, so "y" is now x
        fig.gca().set_xlabel(plot_mapping.get(y, y))
    else:
        fig.gca().set_frame_on(False)
        leg = fig.gca().legend(loc='best')
        leg.get_frame().set_edgecolor('black')
    fig.canvas.draw()


def plot_parameters(dbf, comps, phase_name, configuration, symmetry, datasets=None):
    em_plots = [('T', 'CPM'), ('T', 'CPM_FORM'), ('T', 'SM'), ('T', 'SM_FORM'),
                ('T', 'HM'), ('T', 'HM_FORM')]
    mix_plots = [('Z', 'HM_FORM'), ('Z', 'HM_MIX'), ('Z', 'SM_MIX')]
    comps = sorted(comps)
    mod = Model(dbf, comps, phase_name)
    # This is for computing properties of formation
    mod_norefstate = Model(dbf, comps, phase_name, parameters={'GHSER'+c.upper(): 0 for c in comps})
    # Is this an interaction parameter or endmember?
    if any([isinstance(conf, list) or isinstance(conf, tuple) for conf in configuration]):
        plots = mix_plots
    else:
        plots = em_plots
    for x_val, y_val in plots:
        if datasets is not None:
            if y_val.endswith('_MIX'):
                desired_props = [y_val.split('_')[0]+'_FORM', y_val]
            else:
                desired_props = [y_val]
            desired_data = _get_data(comps, phase_name, configuration, symmetry, datasets, desired_props)
        else:
            desired_data = []
        if len(desired_data) == 0:
            continue
        if y_val.endswith('_FORM'):
            _compare_data_to_parameters(dbf, comps, phase_name, desired_data, mod_norefstate, configuration, x_val, y_val)
        else:
            _compare_data_to_parameters(dbf, comps, phase_name, desired_data, mod, configuration, x_val, y_val)


def _list_to_tuple(x):
    def _tuplify(y):
        if isinstance(y, list) or isinstance(y, tuple):
            return tuple(_tuplify(i) if isinstance(i, (list, tuple)) else i for i in y)
        else:
            return y
    return tuple(map(_tuplify, x))


def _tuple_to_list(x):
    def _listify(y):
        if isinstance(y, list) or isinstance(y, tuple):
            return list(y)
        else:
            return y
    return list(map(_listify, x))


def _generate_symmetric_group(configuration, symmetry):
    configurations = [_list_to_tuple(configuration)]
    permutation = np.array(symmetry, dtype=np.object)

    def permute(x):
        if len(x) == 0:
            return x
        x[0] = np.roll(x[0], 1)
        x[:] = np.roll(x, 1, axis=0)
        return x

    if symmetry is not None:
        while np.any(np.array(symmetry, dtype=np.object) != permute(permutation)):
            new_conf = np.array(configurations[0], dtype=np.object)
            subgroups = []
            # There is probably a more efficient way to do this
            for subl in permutation:
                subgroups.append([configuration[idx] for idx in subl])
            # subgroup is ordered according to current permutation
            # but we'll index it based on the original symmetry
            # This should permute the configurations
            for subl, subgroup in zip(symmetry, subgroups):
                for subl_idx, conf_idx in enumerate(subl):
                    new_conf[conf_idx] = subgroup[subl_idx]
            configurations.append(tuple(new_conf))

    return sorted(set(configurations), key=canonical_sort_key)


def phase_fit(dbf, phase_name, symmetry, subl_model, site_ratios, datasets, refdata, aliases=None):
    """
    Generate an initial CALPHAD model for a given phase and
    sublattice model.

    Parameters
    ==========
    dbf : Database
        Database to add parameters to.
    phase_name : str
        Name of the phase.
    symmetry : set of set of int or None
        Sublattice model symmetry.
    subl_model : list of tuple
        Sublattice model for the phase of interest.
    site_ratios : list of float
        Number of sites in each sublattice, normalized to one atom.
    datasets : tinydb of datasets
        All datasets to consider for the calculation.
    refdata : dict
        Maps tuple(element, phase_name) -> SymPy object defining energy relative to SER
    aliases : list or None
        Alternative phase names. Useful for matching against reference data or other datasets.
    """
    if not hasattr(dbf, 'varcounter'):
        dbf.varcounter = 0
    # First fit endmembers
    all_em_count = len(list(itertools.product(*subl_model)))
    endmembers = sorted(set(canonicalize(i, symmetry) for i in itertools.product(*subl_model)))
    # Number of significant figures in parameters
    numdigits = 6
    em_dict = {}
    aliases = [] if aliases is None else aliases
    aliases = sorted(set(aliases + [phase_name]))
    print('FITTING: ', phase_name)
    print('{0} endmembers ({1} distinct by symmetry)'.format(all_em_count, len(endmembers)))

    def _to_tuple(x):
        if isinstance(x, list) or isinstance(x, tuple):
            return tuple(x)
        else:
            return tuple([x])

    all_endmembers = []
    for endmember in endmembers:
        print('ENDMEMBER: '+str(endmember))
        # Some endmembers are fixed by our choice of standard lattice stabilities, e.g., SGTE91
        # If a (phase, pure component endmember) tuple is fixed, we should use that value instead of fitting
        endmember_comps = list(set(endmember))
        fit_eq = None
        # only one non-VA component, or two components but the other is VA and its only the last sublattice
        if ((len(endmember_comps) == 1) and (endmember_comps[0] != 'VA')) or\
                ((len(endmember_comps) == 2) and (endmember[-1] == 'VA') and (len(set(endmember[:-1])) == 1)):
            # this is a "pure component endmember"
            # try all phase name aliases until we get run out or get a hit
            em_comp = list(set(endmember_comps) - {'VA'})[0]
            sym_name = None
            for name in aliases:
                sym_name = 'G'+name[:3].upper()+em_comp.upper()
                stability = refdata.get((em_comp.upper(), name.upper()), None)
                if stability is not None:
                    if isinstance(stability, sympy.Piecewise):
                        # Default zero required for the compiled backend
                        if (0, True) not in stability.args:
                            new_args = stability.args + ((0, True),)
                            stability = sympy.Piecewise(*new_args)
                    dbf.symbols[sym_name] = stability
                    break
            if dbf.symbols.get(sym_name, None) is not None:
                num_moles = sum([sites for elem, sites in zip(endmember, site_ratios) if elem != 'VA'])
                fit_eq = num_moles * sympy.Symbol(sym_name)
        if fit_eq is None:
            # No reference lattice stability data -- we have to fit it
            parameters = fit_formation_energy(dbf, sorted(dbf.elements), phase_name, endmember, symmetry, datasets)
            for key, value in sorted(parameters.items(), key=str):
                if value == 0:
                    continue
                symbol_name = 'VV'+str(dbf.varcounter).zfill(4)
                while dbf.symbols.get(symbol_name, None) is not None:
                    dbf.varcounter += 1
                    symbol_name = 'VV' + str(dbf.varcounter).zfill(4)
                dbf.symbols[symbol_name] = sigfigs(value, numdigits)
                parameters[key] = sympy.Symbol(symbol_name)
            fit_eq = sympy.Add(*[value * key for key, value in parameters.items()])
            ref = 0
            for subl, ratio in zip(endmember, site_ratios):
                if subl == 'VA':
                    continue
                ref = ref + ratio * sympy.Symbol('GHSER'+subl)
            fit_eq += ref
        symmetric_endmembers = _generate_symmetric_group(endmember, symmetry)
        print('SYMMETRIC_ENDMEMBERS: ', symmetric_endmembers)
        all_endmembers.extend(symmetric_endmembers)
        for em in symmetric_endmembers:
            em_dict[em] = fit_eq
            dbf.add_parameter('G', phase_name, tuple(map(_to_tuple, em)), 0, fit_eq)
    # Now fit all binary interactions
    # Need to use 'all_endmembers' instead of 'endmembers' because you need to generate combinations
    # of ALL endmembers, not just symmetry equivalent ones
    bin_interactions = list(itertools.combinations(all_endmembers, 2))
    transformed_bin_interactions = []
    for first_endmember, second_endmember in bin_interactions:
        interaction = []
        for first_occupant, second_occupant in zip(first_endmember, second_endmember):
            if first_occupant == second_occupant:
                interaction.append(first_occupant)
            else:
                interaction.append(tuple(sorted([first_occupant, second_occupant])))
        transformed_bin_interactions.append(interaction)

    def bin_int_sort_key(x):
        interacting_sublattices = sum((isinstance(n, (list, tuple)) and len(n) == 2) for n in x)
        return canonical_sort_key((interacting_sublattices,) + x)

    bin_interactions = sorted(set(canonicalize(i, symmetry) for i in transformed_bin_interactions),
                              key=bin_int_sort_key)
    print('{0} distinct binary interactions'.format(len(bin_interactions)))
    for interaction in bin_interactions:
        ixx = []
        for i in interaction:
            if isinstance(i, (tuple, list)):
                ixx.append(tuple(i))
            else:
                ixx.append(i)
        ixx = tuple(ixx)
        print('INTERACTION: '+str(ixx))
        parameters = fit_formation_energy(dbf, sorted(dbf.elements), phase_name, ixx, symmetry, datasets)
        # Organize parameters by polynomial degree
        degree_polys = np.zeros(10, dtype=np.object)
        for degree in reversed(range(10)):
            check_symbol = sympy.Symbol('YS') * sympy.Symbol('Z')**degree
            keys_to_remove = []
            for key, value in sorted(parameters.items(), key=str):
                if key.has(check_symbol):
                    if value != 0:
                        symbol_name = 'VV' + str(dbf.varcounter).zfill(4)
                        while dbf.symbols.get(symbol_name, None) is not None:
                            dbf.varcounter += 1
                            symbol_name = 'VV' + str(dbf.varcounter).zfill(4)
                        dbf.symbols[symbol_name] = sigfigs(parameters[key], numdigits)
                        parameters[key] = sympy.Symbol(symbol_name)
                    coef = parameters[key] * (key / check_symbol)
                    try:
                        coef = float(coef)
                    except TypeError:
                        pass
                    degree_polys[degree] += coef
                    keys_to_remove.append(key)
            for key in keys_to_remove:
                parameters.pop(key)
        print(degree_polys)
        # Insert into database
        symmetric_interactions = _generate_symmetric_group(interaction, symmetry)
        for degree in np.arange(degree_polys.shape[0]):
            if degree_polys[degree] != 0:
                for syminter in symmetric_interactions:
                    dbf.add_parameter('L', phase_name, tuple(map(_to_tuple, syminter)), degree, degree_polys[degree])
    # Now fit ternary interactions

    if hasattr(dbf, 'varcounter'):
        del dbf.varcounter


def multi_plot(dbf, comps, phases, datasets, ax=None):
    import matplotlib.pyplot as plt
    plots = [('ZPF', 'T')]
    real_components = sorted(set(comps) - {'VA'})
    legend_handles, phase_color_map = phase_legend(phases)
    for output, indep_var in plots:
        desired_data = datasets.search((tinydb.where('output') == output) &
                                       (tinydb.where('components').test(lambda x: set(x).issubset(comps))) &
                                       (tinydb.where('phases').test(lambda x: len(set(phases).intersection(x)) > 0)))
        ax = ax if ax is not None else plt.gca()
        # TODO: There are lot of ways this could break in multi-component situations
        chosen_comp = real_components[-1]
        ax.set_xlabel('X({})'.format(chosen_comp))
        ax.set_ylabel(indep_var)
        ax.set_xlim((0, 1))
        symbol_map = {1: "o", 2: "s", 3: "^"}
        for data in desired_data:
            payload = data['values']
            # TODO: Add broadcast_conditions support
            # Repeat the temperature (or whatever variable) vector to align with the unraveled data
            temp_repeats = np.zeros(len(np.atleast_1d(data['conditions'][indep_var])), dtype=np.int)
            for idx, x in enumerate(payload):
                temp_repeats[idx] = len(x)
            temps_ravelled = np.repeat(data['conditions'][indep_var], temp_repeats)
            payload_ravelled = []
            phases_ravelled = []
            comps_ravelled = []
            symbols_ravelled = []
            # TODO: Fix to only include equilibria listed in 'phases'
            for p in payload:
                symbols_ravelled.extend([symbol_map[len(p)]] * len(p))
                payload_ravelled.extend(p)
            for rp in payload_ravelled:
                phases_ravelled.append(rp[0])
                comp_dict = dict(zip([x.upper() for x in rp[1]], rp[2]))
                dependent_comp = list(set(real_components) - set(comp_dict.keys()))
                if len(dependent_comp) > 1:
                    raise ValueError('Dependent components greater than one')
                elif len(dependent_comp) == 1:
                    dependent_comp = dependent_comp[0]
                    # TODO: Assuming N=1
                    comp_dict[dependent_comp] = 1 - sum(np.array(list(comp_dict.values()), dtype=np.float))
                chosen_comp_value = comp_dict[chosen_comp]
                comps_ravelled.append(chosen_comp_value)
            symbols_ravelled = np.array(symbols_ravelled)
            comps_ravelled = np.array(comps_ravelled)
            temps_ravelled = np.array(temps_ravelled)
            phases_ravelled = np.array(phases_ravelled)
            # We can't pass an array of markers to scatter, sadly
            for sym in symbols_ravelled:
                selected = symbols_ravelled == sym
                ax.scatter(comps_ravelled[selected], temps_ravelled[selected], marker=sym, s=100,
                           c='none', edgecolors=[phase_color_map[x] for x in phases_ravelled[selected]])
        ax.legend(handles=legend_handles, loc='center left', bbox_to_anchor=(1, 0.5))


def _sublattice_model_to_variables(phase_name, subl_model):
    """
    Convert a sublattice model to a list of variables.
    """
    result = []
    for idx, subl in enumerate(subl_model):
        result.extend([v.SiteFraction(phase_name, idx, s) for s in sorted(subl, key=str)])
    return result


def estimate_hyperplane(dbf, comps, phases, current_statevars, comp_dicts, phase_obj_callables,
                        phase_grad_callables, phase_hess_callables, phase_models, parameters):
    region_chemical_potentials = []
    parameters = OrderedDict(sorted(parameters.items(), key=str))
    for cond_dict, phase_flag in comp_dicts:
        # We are now considering a particular tie vertex
        for key, val in cond_dict.items():
            if val is None:
                cond_dict[key] = np.nan
        cond_dict.update(current_statevars)
        # print('COND_DICT (MULTI)', cond_dict)
        # print('PHASE FLAG', phase_flag)
        if np.any(np.isnan(list(cond_dict.values()))):
            # This composition is unknown -- it doesn't contribute to hyperplane estimation
            pass
        else:
            # Extract chemical potential hyperplane from multi-phase calculation
            # Note that we consider all phases in the system, not just ones in this tie region
            multi_eqdata = equilibrium(dbf, comps, phases, cond_dict, pbar=False, verbose=False,
                                       callables=phase_obj_callables, grad_callables=phase_grad_callables,
                                       hess_callables=phase_hess_callables, model=phase_models,
                                       scheduler=dask.async.get_sync, parameters=parameters)
            # print('MULTI_EQDATA', multi_eqdata)
            # Does there exist only a single phase in the result with zero internal degrees of freedom?
            # We should exclude those chemical potentials from the average because they are meaningless.
            num_phases = len(np.squeeze(multi_eqdata['Phase'].values != ''))
            zero_dof = np.all((multi_eqdata['Y'].values == 1.) | np.isnan(multi_eqdata['Y'].values))
            if (num_phases == 1) and zero_dof:
                region_chemical_potentials.append(np.full_like(np.squeeze(multi_eqdata['MU'].values), np.nan))
            else:
                region_chemical_potentials.append(np.squeeze(multi_eqdata['MU'].values))
    # print('REGION_CHEMICAL_POTENTIALS', region_chemical_potentials)
    region_chemical_potentials = np.nanmean(region_chemical_potentials, axis=0, dtype=np.float)
    return region_chemical_potentials


def tieline_error(dbf, comps, current_phase, cond_dict, region_chemical_potentials, phase_flag,
                  phase_models, phase_obj_callables, phase_grad_callables, phase_hess_callables, parameters):
    # print('COND_DICT ({})'.format(current_phase), cond_dict)
    # print('PHASE FLAG', phase_flag)
    if np.any(np.isnan(list(cond_dict.values()))):
        # We don't actually know the phase composition here, so we estimate it
        single_eqdata = calculate(dbf, comps, [current_phase],
                                  T=cond_dict[v.T], P=cond_dict[v.P],
                                  model=phase_models, callables=phase_obj_callables, parameters=parameters)
        # print('SINGLE_EQDATA (UNKNOWN COMP)', single_eqdata)
        driving_force = np.multiply(region_chemical_potentials,
                                    single_eqdata['X'].values).sum(axis=-1) - single_eqdata['GM'].values
        desired_sitefracs = single_eqdata['Y'].values[..., np.argmax(driving_force), :]
        error = float(driving_force.max())
    elif phase_flag == 'disordered':
        # Construct disordered sublattice configuration from composition dict
        # Compute energy
        # Compute residual driving force
        # TODO: Check that it actually makes sense to declare this phase 'disordered'
        num_dof = sum([len(set(c).intersection(comps)) for c in dbf.phases[current_phase].constituents])
        desired_sitefracs = np.ones(num_dof, dtype=np.float)
        dof_idx = 0
        for c in dbf.phases[current_phase].constituents:
            dof = sorted(set(c).intersection(comps))
            # print('DOF', dof)
            if (len(dof) == 1) and (dof[0] == 'VA'):
                return 0
            # If it's disordered config of BCC_B2 with VA, disordered config is tiny vacancy count
            sitefracs_to_add = np.array([cond_dict.get(v.X(d)) for d in dof],
                                        dtype=np.float)
            # Fix composition of dependent component
            sitefracs_to_add[np.isnan(sitefracs_to_add)] = 1 - np.nansum(sitefracs_to_add)
            desired_sitefracs[dof_idx:dof_idx + len(dof)] = sitefracs_to_add
            dof_idx += len(dof)
        # print('DISORDERED SITEFRACS', desired_sitefracs)
        single_eqdata = calculate(dbf, comps, [current_phase],
                                  T=cond_dict[v.T], P=cond_dict[v.P], points=desired_sitefracs,
                                  model=phase_models, callables=phase_obj_callables, parameters=parameters)
        driving_force = np.multiply(region_chemical_potentials,
                                    single_eqdata['X'].values).sum(axis=-1) - single_eqdata['GM'].values
        error = float(np.squeeze(driving_force))
    else:
        # Extract energies from single-phase calculations
        single_eqdata = equilibrium(dbf, comps, [current_phase], cond_dict, pbar=False, verbose=False,
                                    callables=phase_obj_callables, grad_callables=phase_grad_callables,
                                    hess_callables=phase_hess_callables, model=phase_models,
                                    scheduler=dask.async.get_sync, parameters=parameters)
        # print('SINGLE_EQDATA', single_eqdata)
        # Sometimes we can get a miscibility gap in our "single-phase" calculation
        # Choose the weighted mixture of site fractions
        # print('Y FRACTIONS', single_eqdata['Y'].values)
        if np.all(np.isnan(single_eqdata['NP'].values)):
            print('Dropping condition due to calculation failure: ', cond_dict)
            return 0
        phases_idx = np.nonzero(~np.isnan(np.squeeze(single_eqdata['NP'].values)))
        cur_vertex = np.nanargmax(np.squeeze(single_eqdata['NP'].values))
        # desired_sitefracs = np.multiply(single_eqdata['NP'].values[..., phases_idx, np.newaxis],
        #                                single_eqdata['Y'].values[..., phases_idx, :]).sum(axis=-2)
        desired_sitefracs = single_eqdata['Y'].values[..., cur_vertex, :]
        select_energy = float(single_eqdata['GM'].values)
        region_comps = []
        for comp in [c for c in sorted(comps) if c != 'VA']:
            region_comps.append(cond_dict.get(v.X(comp), np.nan))
        region_comps[region_comps.index(np.nan)] = 1 - np.nansum(region_comps)
        # print('REGION_COMPS', region_comps)
        error = np.multiply(region_chemical_potentials, region_comps).sum() - select_energy
        error = float(error)
    return error


def multi_phase_fit(dbf, comps, phases, datasets, phase_models,
                    obj_callables=None, grad_callables=None, hess_callables=None, parameters=None, scheduler=None):
    obj_callables = obj_callables if obj_callables is not None else defaultdict(lambda: None)
    grad_callables = grad_callables if grad_callables is not None else defaultdict(lambda: None)
    hess_callables = hess_callables if hess_callables is not None else defaultdict(lambda: None)
    desired_data = datasets.search((tinydb.where('output') == 'ZPF') &
                                   (tinydb.where('components').test(lambda x: set(x).issubset(comps))) &
                                   (tinydb.where('phases').test(lambda x: len(set(phases).intersection(x)) > 0)))
    phase_errors = tinydb.TinyDB(storage=tinydb.storages.MemoryStorage)
    error_id = 0

    def safe_get(itms, idxx):
        try:
            return itms[idxx]
        except IndexError:
            return None

    fit_jobs = []
    for data in desired_data:
        payload = data['values']
        conditions = data['conditions']
        data_comps = data['components']
        broadcast = data.get('broadcast_conditions', False)
        #print(conditions)
        phase_regions = defaultdict(lambda: list())
        # TODO: Fix to only include equilibria listed in 'phases'
        for idx, p in enumerate(payload):
            phase_key = tuple(sorted(rp[0] for rp in p))
            if len(phase_key) < 2:
                # Skip single-phase regions for fitting purposes
                continue
            # Need to sort 'p' here so we have the sorted ordering used in 'phase_key'
            #print('SORTED P', sorted(p, key=operator.itemgetter(0)))
            # rp[3] optionally contains additional flags, e.g., "disordered", to help the solver
            comp_dicts = [(dict(zip([v.X(x.upper()) for x in rp[1]], rp[2])), safe_get(rp, 3))
                          for rp in sorted(p, key=operator.itemgetter(0))]
            cur_conds = {}
            for key, value in conditions.items():
                value = np.atleast_1d(np.asarray(value))
                if len(value) > 1:
                    value = value[idx]
                cur_conds[getattr(v, key)] = float(value)
            phase_regions[phase_key].append((cur_conds, comp_dicts))
        #print('PHASE_REGIONS', phase_regions)
        for region, region_eq in phase_regions.items():
            #print('REGION', region)
            for req in region_eq:
                # We are now considering a particular tie region
                current_statevars, comp_dicts = req
                region_chemical_potentials = \
                    dask.delayed(estimate_hyperplane)(dbf, data_comps, phases, current_statevars, comp_dicts, obj_callables,
                                                      grad_callables, hess_callables,
                                                      phase_models, parameters)
                # Now perform the equilibrium calculation for the isolated phases and add the result to the error record
                for current_phase, cond_dict in zip(region, comp_dicts):
                    # XXX: Messy unpacking
                    cond_dict, phase_flag = cond_dict
                    # We are now considering a particular tie vertex
                    for key, val in cond_dict.items():
                        if val is None:
                            cond_dict[key] = np.nan
                    cond_dict.update(current_statevars)
                    error = dask.delayed(tieline_error)(dbf, data_comps, current_phase, cond_dict, region_chemical_potentials, phase_flag,
                                                        phase_models, obj_callables,
                                                        grad_callables, hess_callables, parameters)
                    fit_jobs.append(error)
    errors = dask.compute(*fit_jobs, get=scheduler.get)
    return errors


def _multiphase_error(dbf, data, datasets, **kwargs):
    comps = sorted(data['components'])
    phases = sorted(data['phases'].keys())
    errors = multi_phase_fit(dbf, comps, phases, data, datasets, None, **kwargs)
    errors = []
    #data_rows = len(errors.all())
    data_rows = 0

    # Now add all the single-phase data points
    # We add these to help the optimizer stay in a reasonable range of solutions
    # Remember to apply the feature transforms for the relevant thermodynamic property
    dq = OrderedDict()
    # Use weights to get residuals to the same order of magnitude
    data_multipliers = {'CPM': 100, 'SM': 100, 'HM': 1}
    for phase_name in phases:
        desired_props = ["SM_FORM", "SM_MIX", "HM_FORM", "HM_MIX"]
        # Subtract out all of these contributions (zero out reference state because these are formation properties)
        fixed_model = Model(dbf, comps, phase_name, parameters={'GHSER' + c.upper(): 0 for c in comps})
        fixed_model.models['idmix'] = 0
        # TODO: What about phase name aliases?
        desired_data = datasets.search((tinydb.where('output').test(lambda k: k in desired_props)) &
                                       (tinydb.where('components').test(lambda k: set(k).issubset(comps))) &
                                       (tinydb.where('solver').test(lambda k: k.get('mode', None) == 'manual')) &
                                       (tinydb.where('phases') == [phase_name]))
        # print('DESIRED_DATA', desired_data)
        if len(desired_data) == 0:
            continue
        total_data = 0
        for idx, dd in enumerate(desired_data):
            temp_filter = np.nonzero(np.atleast_1d(dd['conditions']['T']) >= 298.15)
            # Necessary copy because mutation is weird
            desired_data[idx]['conditions'] = desired_data[idx]['conditions'].copy()
            desired_data[idx]['conditions']['T'] = np.atleast_1d(dd['conditions']['T'])[temp_filter]
            # Don't use data['values'] because we rewrote it above; not sure what 'data' references now
            desired_data[idx]['values'] = np.asarray(desired_data[idx]['values'])[..., temp_filter, :]
            total_data += len(desired_data[idx]['values'].flat)
        # print('TOTAL DATA', total_data)
        all_samples = _get_samples(desired_data)
        # print('LEN ALL SAMPLES', len(all_samples))
        # print('ALL SAMPLES', all_samples)
        assert len(all_samples) == total_data
        data_quantities = [np.concatenate(_shift_reference_state([ds],
                                                                 feature_transforms[ds['output']],
                                                                 fixed_model), axis=-1)
                           for ds in desired_data]
        # Flatten list
        data_quantities = np.asarray(list(itertools.chain(*data_quantities)), dtype=np.object)
        site_fractions = [_build_sitefractions(phase_name, ds['solver']['sublattice_configurations'],
                                               ds['solver'].get('sublattice_occupancies',
                                                                np.ones((len(ds['solver']['sublattice_configurations']),
                                                                         len(ds['solver']['sublattice_configurations'][
                                                                                 0])), dtype=np.float)))
                          for ds in desired_data for _ in np.atleast_1d(ds['conditions']['T'])]
        # Flatten list
        site_fractions = list(itertools.chain(*site_fractions))
        # print('SITE_FRACTIONS', site_fractions)
        # Add dependent site fractions to dictionary
        for idx in range(len(site_fractions)):
            sf = site_fractions[idx]
            for subl_idx, subl_species in enumerate(dbf.phases[phase_name].constituents):
                for spec in subl_species:
                    if v.SiteFraction(phase_name, subl_idx, spec) not in sf.keys():
                        sfsum = sum([val for key, val in sf.items() if key.sublattice_index == subl_idx])
                        sfsum = max(sfsum, 1e-16)
                        site_fractions[idx][v.Y(phase_name, subl_idx, spec)] = 1 - sfsum
        # Remove existing partial model contributions from the data
        # print('DATA_QUANTITIES 1', data_quantities)
        data_quantities = data_quantities - np.repeat([feature_transforms[ds['output']](fixed_model.GM)
                                                       for ds in desired_data],
                                                      [len(ds['values'].flat) for ds in desired_data])
        # print('LEN DATA_QUANTITIES', len(data_quantities))
        # print('DATA_QUANTITIES 2', data_quantities)
        assert len(data_quantities) == total_data
        data_quantities = [sympy.S(i).xreplace(sf).xreplace({v.T: ixx[0]}).evalf()
                           for i, sf, ixx in zip(data_quantities, site_fractions, all_samples)]
        # print('LEN DATA_QUANTITIES', len(data_quantities))
        # print('DATA_QUANTITIES 3', data_quantities)
        data_quantities = np.array(data_quantities, dtype=np.float)
        # Reweight data based on the output type
        multiply_array = [np.repeat(data_multipliers[ds['output'].split('_')[0]], len(ds['values'].flat))
                          for ds in desired_data]
        multiply_array = list(itertools.chain(*multiply_array))
        # print('LEN MULTIPLY_ARRAY', len(multiply_array))
        # print('LEN DATA_QUANTITIES', len(data_quantities))
        data_quantities *= np.asarray(multiply_array, dtype=np.float)
        output_types = [np.repeat(ds['output'], len(ds['values'].flat)) for ds in desired_data]
        output_types = list(itertools.chain(*output_types))
        dq[phase_name] = (data_quantities, site_fractions, all_samples, output_types)
    total_singlephase_dq = sum([len(x[0]) for x in dq.values()])

    error_vector = np.zeros((data_rows + total_singlephase_dq,), dtype=np.float)
    iter_idx = 0
    for x in dq.values():
        error_vector[data_rows + iter_idx:data_rows + iter_idx + len(x[0])] = x[0]
        iter_idx += len(x[0])
    data_idx = 0
    #all_records = sorted(errors.all(), key=lambda k: (k['phase_name'], k['id']))
    all_records = []
    for record in all_records:
        error_vector[data_idx] = record['error']
        data_idx += 1

    return error_vector


def tuplify(x):
    res = []
    for subl in x:
        if isinstance(subl, (list, set, tuple)):
            res.append(tuple(subl))
        else:
            res.append((subl,))
    return tuple(res)


def fit(input_fname, datasets, resume=None, scheduler=None, recfile=None):
    """
    Fit thermodynamic and phase equilibria data to a model.

    Parameters
    ==========
    input_fname : str
        Filename for input JSON configuration file.
    datasets : tinydb
    resume : Database, optional
        If specified, start multi-phase fitting using this Database.
        Useful for resuming calculations from Databases generated by 'saveall'.

    Returns
    =======
    dbf : Database
    """
    start_time = datetime.utcnow()
    # TODO: Validate input JSON
    data = json.load(open(input_fname))
    if resume is None:
        dbf = Database()
        dbf.elements = set(data['components'])
        # Write reference state to Database
        refdata = getattr(pycalphad.refdata, data['refdata'])
        stabledata = getattr(pycalphad.refdata, data['refdata']+'Stable')
        for key, element in refdata.items():
            if isinstance(element, sympy.Piecewise):
                newargs = element.args + ((0, True),)
                refdata[key] = sympy.Piecewise(*newargs)
        for key, element in stabledata.items():
            if isinstance(element, sympy.Piecewise):
                newargs = element.args + ((0, True),)
                stabledata[key] = sympy.Piecewise(*newargs)
        comp_refs = {c.upper(): stabledata[c.upper()] for c in dbf.elements if c.upper() != 'VA'}
        comp_refs['VA'] = 0
        dbf.symbols.update({'GHSER'+c.upper(): data for c, data in comp_refs.items()})
        for phase_name, phase_obj in sorted(data['phases'].items(), key=operator.itemgetter(0)):
            # Perform parameter selection and single-phase fitting based on input
            # TODO: Need to pass particular models to include: magnetic, order-disorder, etc.
            symmetry = phase_obj.get('equivalent_sublattices', None)
            aliases = phase_obj.get('aliases', None)
            # TODO: More advanced phase data searching
            site_ratios = phase_obj['sublattice_site_ratios']
            subl_model = phase_obj['sublattice_model']
            dbf.add_phase(phase_name, {}, site_ratios)
            dbf.add_phase_constituents(phase_name, subl_model)
            dbf.add_structure_entry(phase_name, phase_name)
            # phase_fit() adds parameters to dbf
            phase_fit(dbf, phase_name, symmetry, subl_model, site_ratios, datasets, refdata, aliases=aliases)
    else:
        print('STARTING FROM USER-SPECIFIED DATABASE')
        dbf = resume


    comps = sorted(data['components'])
    pattern = re.compile("^V[V]?([0-9]+)$")
    symbols_to_fit = sorted([x for x in sorted(dbf.symbols.keys()) if pattern.match(x)])

    if len(symbols_to_fit) == 0:
        raise ValueError('No degrees of freedom. Database must contain symbols starting with \'V\' or \'VV\', followed by a number.')

    for x in symbols_to_fit:
        if isinstance(dbf.symbols[x], sympy.Piecewise):
            print('Replacing', x)
            dbf.symbols[x] = dbf.symbols[x].args[0].expr

    import pymc
    model_dof = [pymc.Uniform(x, float(dbf.symbols[x]) - 0.5*abs(float(dbf.symbols[x])),
                              float(dbf.symbols[x]) + 0.5*abs(float(dbf.symbols[x])), value=float(dbf.symbols[x]))
                 for x in symbols_to_fit]
    print([y.value for y in model_dof])
    for x in symbols_to_fit:
        del dbf.symbols[x]

    obj_funcs = dict()
    grad_funcs = dict()
    hess_funcs = dict()
    phase_models = dict()
    print('Building functions', flush=True)
    for phase_name in sorted(data['phases'].keys()):
        mod = Model(dbf, comps, phase_name)
        phase_models[phase_name] = mod
        obj, grad, hess = compiled_build_functions(mod.GM, [v.P, v.T] + mod.site_fractions,
                                                   wrt=[v.P, v.T] + mod.site_fractions,
                                                   parameters=[sympy.Symbol(s) for s in symbols_to_fit])
        obj_funcs[phase_name] = obj
        grad_funcs[phase_name] = grad
        hess_funcs[phase_name] = hess
    print('Building finished', flush=True)
    dbf = dask.delayed(dbf, pure=True)
    obj_funcs = dask.delayed(obj_funcs, pure=True)
    grad_funcs = dask.delayed(grad_funcs, pure=True)
    hess_funcs = dask.delayed(hess_funcs, pure=True)
    phase_models = dask.delayed(phase_models, pure=True)
    dbf, obj_funcs, grad_funcs, hess_funcs, phase_models = \
        scheduler.persist([dbf, obj_funcs, grad_funcs, hess_funcs, phase_models], broadcast=True)

    error_args = ",".join(['{}=model_dof[{}]'.format(x, idx) for idx, x in enumerate(symbols_to_fit)])
    error_code = """
    def error({0}):
        parameters = OrderedDict(sorted(locals().items(), key=str))
        import time
        enter_time = time.time()
        try:
            iter_error = multi_phase_fit(dbf, comps, phases, datasets, phase_models,
                                         obj_callables=obj_funcs,
                                         grad_callables=grad_funcs,
                                         hess_callables=hess_funcs, parameters=parameters, scheduler=scheduler)
        except ValueError as e:
            print(e)
            iter_error = [np.inf]
        iter_error = [np.inf if np.isnan(x) else x**2 for x in iter_error]
        iter_error = -np.sum(iter_error)
        print(time.time()-enter_time, 'exit', iter_error, flush=True)
        if recfile:
            recfile.write(','.join([str(-iter_error), str(time.time()-enter_time)] + [str(x) for x in parameters.values()]) + '\\n')
        return iter_error
    """
    import textwrap
    error_code = textwrap.dedent(error_code).format(error_args)
    if recfile:
        recfile.write(','.join(['error', 'time'] + [str(x) for x in symbols_to_fit]) + '\n')

    result_obj = {'model_dof': model_dof}
    error_context = {'data': data, 'comps': comps, 'dbf': dbf, 'phases': sorted(data['phases'].keys()),
                     'datasets': datasets, 'symbols_to_fit': symbols_to_fit,
                     'obj_funcs': obj_funcs, 'grad_funcs': grad_funcs, 'hess_funcs': hess_funcs,
                     'phase_models': phase_models, 'scheduler': scheduler, 'recfile': recfile}
    error_context.update(globals())
    exec(error_code, error_context, result_obj)
    error = result_obj['error']
    error = pymc.potential(error)
    model_dof.append(error)
    pymod = pymc.Model(model_dof)
    mdl = pymc.MCMC(pymod)
    try:
        pymc.MAP(pymod).fit()
        #mdl.sample(iter=100, burn=0, burn_till_tuned=False, thin=2, progress_bar=True)
    finally:
<<<<<<< HEAD
        recfile.close()
        dbf = dbf.compute()
=======
>>>>>>> 18fd24f3
        model_dof = result_obj['model_dof']
        dbf = dbf.compute()
        for key, variable in zip(symbols_to_fit, model_dof):
            dbf.symbols[key] = variable.value
    return dbf, mdl, model_dof<|MERGE_RESOLUTION|>--- conflicted
+++ resolved
@@ -1353,13 +1353,9 @@
         pymc.MAP(pymod).fit()
         #mdl.sample(iter=100, burn=0, burn_till_tuned=False, thin=2, progress_bar=True)
     finally:
-<<<<<<< HEAD
         recfile.close()
-        dbf = dbf.compute()
-=======
->>>>>>> 18fd24f3
-        model_dof = result_obj['model_dof']
-        dbf = dbf.compute()
-        for key, variable in zip(symbols_to_fit, model_dof):
-            dbf.symbols[key] = variable.value
+    model_dof = result_obj['model_dof']
+    dbf = dbf.compute()
+    for key, variable in zip(symbols_to_fit, model_dof):
+        dbf.symbols[key] = variable.value
     return dbf, mdl, model_dof