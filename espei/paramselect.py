--- conflicted
+++ resolved
@@ -16,11 +16,8 @@
 
 """
 
-<<<<<<< HEAD
 import sys
-=======
 from typing import List, Dict
->>>>>>> ebd462d2
 import logging
 import operator
 from collections import OrderedDict
